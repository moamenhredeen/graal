--- conflicted
+++ resolved
@@ -93,7 +93,6 @@
         return emitAddSubShift(AArch64ArithmeticOp.SUB, a, shift);
     }
 
-<<<<<<< HEAD
     @MatchRule("(Mul (Negate a) b)")
     @MatchRule("(Negate (Mul a b))")
     public ComplexMatchResult multiplyNegate(ValueNode a, ValueNode b) {
@@ -101,7 +100,8 @@
             return builder -> getArithmeticLIRGenerator().emitMNeg(operand(a), operand(b));
         }
         return null;
-=======
+    }
+
     @MatchRule("(Add=binary (Mul a b) c)")
     @MatchRule("(Sub=binary c (Mul a b))")
     public ComplexMatchResult multiplyAddSub(BinaryNode binary, ValueNode a, ValueNode b, ValueNode c) {
@@ -116,7 +116,6 @@
             return builder -> getArithmeticLIRGenerator().emitMAdd(operand(a), operand(b), operand(c));
         }
         return builder -> getArithmeticLIRGenerator().emitMSub(operand(a), operand(b), operand(c));
->>>>>>> 7f716982
     }
 
     @Override
