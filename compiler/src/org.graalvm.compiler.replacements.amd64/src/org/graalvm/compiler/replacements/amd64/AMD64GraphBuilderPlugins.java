--- conflicted
+++ resolved
@@ -82,17 +82,10 @@
                 registerPlatformSpecificUnsafePlugins(invocationPlugins, replacementsBytecodeProvider, explicitUnsafeNullChecks,
                                 new JavaKind[]{JavaKind.Int, JavaKind.Long, JavaKind.Object, JavaKind.Boolean, JavaKind.Byte, JavaKind.Short, JavaKind.Char, JavaKind.Float, JavaKind.Double});
                 registerUnsafePlugins(invocationPlugins, replacementsBytecodeProvider, explicitUnsafeNullChecks);
-<<<<<<< HEAD
-                registerStringPlugins(invocationPlugins, arch, replacementsBytecodeProvider);
-                registerStringLatin1Plugins(invocationPlugins, arch, replacementsBytecodeProvider);
-                registerStringUTF16Plugins(invocationPlugins, arch, replacementsBytecodeProvider);
-                registerMathPlugins(invocationPlugins, arch, replacementsBytecodeProvider);
-=======
                 registerStringPlugins(invocationPlugins, replacementsBytecodeProvider);
                 registerStringLatin1Plugins(invocationPlugins, replacementsBytecodeProvider);
                 registerStringUTF16Plugins(invocationPlugins, replacementsBytecodeProvider);
-                registerMathPlugins(invocationPlugins, arch, arithmeticStubs, replacementsBytecodeProvider);
->>>>>>> 4fcdd711
+                registerMathPlugins(invocationPlugins, arch, replacementsBytecodeProvider);
                 registerArraysEqualsPlugins(invocationPlugins, replacementsBytecodeProvider);
             }
         });
