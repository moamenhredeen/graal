--- conflicted
+++ resolved
@@ -503,11 +503,7 @@
                 if (mode == TestMode.INLINED_WITHOUT_FRAMESTATES) {
                     new InliningPhase(new CanonicalizerPhase(true)).apply(graph, context);
                 }
-<<<<<<< HEAD
-                new LoweringPhase(LoweringType.BEFORE_GUARDS, new CanonicalizerPhase(true)).apply(graph, context);
-=======
-                new LoweringPhase().apply(graph, context);
->>>>>>> 3c206aba
+                new LoweringPhase(new CanonicalizerPhase(true)).apply(graph, context);
                 if (mode == TestMode.WITHOUT_FRAMESTATES || mode == TestMode.INLINED_WITHOUT_FRAMESTATES) {
                     for (Node node : graph.getNodes()) {
                         if (node instanceof StateSplit) {
@@ -526,13 +522,8 @@
 
                 MidTierContext midContext = new MidTierContext(runtime(), assumptions, replacements, runtime().getTarget(), OptimisticOptimizations.ALL);
                 new GuardLoweringPhase().apply(graph, midContext);
-<<<<<<< HEAD
-                new LoweringPhase(LoweringType.AFTER_GUARDS, new CanonicalizerPhase(true)).apply(graph, midContext);
-                new LoweringPhase(LoweringType.AFTER_FSA, new CanonicalizerPhase(true)).apply(graph, midContext);
-=======
-                new LoweringPhase().apply(graph, midContext);
-                new LoweringPhase().apply(graph, midContext);
->>>>>>> 3c206aba
+                new LoweringPhase(new CanonicalizerPhase(true)).apply(graph, midContext);
+                new LoweringPhase(new CanonicalizerPhase(true)).apply(graph, midContext);
 
                 SchedulePhase schedule = new SchedulePhase(SchedulingStrategy.LATEST_OUT_OF_LOOPS, memsched);
                 schedule.apply(graph);
