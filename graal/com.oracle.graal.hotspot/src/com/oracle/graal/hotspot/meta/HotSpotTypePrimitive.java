/*
 * Copyright (c) 2011, Oracle and/or its affiliates. All rights reserved.
 * DO NOT ALTER OR REMOVE COPYRIGHT NOTICES OR THIS FILE HEADER.
 *
 * This code is free software; you can redistribute it and/or modify it
 * under the terms of the GNU General Public License version 2 only, as
 * published by the Free Software Foundation.
 *
 * This code is distributed in the hope that it will be useful, but WITHOUT
 * ANY WARRANTY; without even the implied warranty of MERCHANTABILITY or
 * FITNESS FOR A PARTICULAR PURPOSE.  See the GNU General Public License
 * version 2 for more details (a copy is included in the LICENSE file that
 * accompanied this code).
 *
 * You should have received a copy of the GNU General Public License version
 * 2 along with this work; if not, write to the Free Software Foundation,
 * Inc., 51 Franklin St, Fifth Floor, Boston, MA 02110-1301 USA.
 *
 * Please contact Oracle, 500 Oracle Parkway, Redwood Shores, CA 94065 USA
 * or visit www.oracle.com if you need additional information or have any
 * questions.
 */
package com.oracle.graal.hotspot.meta;

import java.lang.annotation.*;
import java.lang.reflect.*;

import com.oracle.graal.api.meta.*;
import com.oracle.graal.graph.*;

/**
 * Implementation of {@link JavaType} for primitive HotSpot types.
 */
public final class HotSpotTypePrimitive extends HotSpotJavaType implements ResolvedJavaType {

    private static final long serialVersionUID = -6208552348908071473L;
    private final Kind kind;
    private final Class<?> javaMirror;
    private final Class javaArrayMirror;

    public HotSpotTypePrimitive(Kind kind) {
        super(String.valueOf(Character.toUpperCase(kind.getTypeChar())));
        this.kind = kind;
        this.javaMirror = kind.toJavaClass();
        this.javaArrayMirror = kind.isVoid() ? null : Array.newInstance(javaMirror, 0).getClass();
    }

    @Override
    public int getModifiers() {
        return Modifier.ABSTRACT | Modifier.FINAL | Modifier.PUBLIC;
    }

    @Override
    public ResolvedJavaType getArrayClass() {
        return HotSpotResolvedJavaType.fromClass(javaArrayMirror);
    }

    @Override
    public ResolvedJavaType getComponentType() {
        return null;
    }

    @Override
    public ResolvedJavaType asExactType() {
        return this;
    }

    @Override
    public ResolvedJavaType getSuperclass() {
        assert javaMirror.getSuperclass() == null;
        return null;
    }

    @Override
    public ResolvedJavaType[] getInterfaces() {
        return new ResolvedJavaType[0];
    }

    @Override
    public ResolvedJavaType findLeastCommonAncestor(ResolvedJavaType otherType) {
        return null;
    }

    @Override
    public Constant getEncoding(Representation r) {
        throw GraalInternalError.unimplemented("HotSpotTypePrimitive.getEncoding");
    }

    @Override
    public boolean hasFinalizableSubclass() {
        return false;
    }

    @Override
    public boolean hasFinalizer() {
        return false;
    }

    @Override
    public boolean isArrayClass() {
        return false;
    }

    @Override
    public boolean isInitialized() {
        return true;
    }

    @Override
    public boolean isInstance(Constant obj) {
        return false;
    }

    @Override
    public boolean isInstanceClass() {
        return false;
    }

    @Override
    public boolean isInterface() {
        return false;
    }

    @Override
    public boolean isAssignableTo(ResolvedJavaType other) {
        if (other instanceof HotSpotTypePrimitive) {
            return other == this;
        }
        return false;
    }

    @Override
    public Kind getKind() {
        return kind;
    }

    @Override
    public ResolvedJavaMethod resolveMethod(ResolvedJavaMethod method) {
        return null;
    }

    @Override
    public String toString() {
        return "HotSpotTypePrimitive<" + kind + ">";
    }

    @Override
    public ResolvedJavaType findUniqueConcreteSubtype() {
        return this;
    }

    @Override
    public ResolvedJavaMethod findUniqueConcreteMethod(ResolvedJavaMethod method) {
        return null;
    }

    @Override
    public ResolvedJavaField[] getInstanceFields(boolean includeSuperclasses) {
        return new ResolvedJavaField[0];
    }

    @Override
    public <T extends Annotation> T getAnnotation(Class<T> annotationClass) {
        return javaMirror.getAnnotation(annotationClass);
    }

    @Override
    public Class< ? > toJava() {
        return javaMirror;
    }

    @Override
    public boolean isClass(Class c) {
        return c == javaMirror;
    }

    @Override
    public ResolvedJavaType resolve(ResolvedJavaType accessingClass) {
        return this;
    }

    @Override
    public void initialize() {
    }

    @Override
<<<<<<< HEAD
    public Class<?> mirror() {
        return javaMirror;
=======
    public ResolvedJavaField findFieldWithOffset(long offset) {
        return null;
>>>>>>> 51f703e2
    }
}<|MERGE_RESOLUTION|>--- conflicted
+++ resolved
@@ -184,12 +184,12 @@
     }
 
     @Override
-<<<<<<< HEAD
+    public ResolvedJavaField findFieldWithOffset(long offset) {
+        return null;
+    }
+
+    @Override
     public Class<?> mirror() {
         return javaMirror;
-=======
-    public ResolvedJavaField findFieldWithOffset(long offset) {
-        return null;
->>>>>>> 51f703e2
     }
 }