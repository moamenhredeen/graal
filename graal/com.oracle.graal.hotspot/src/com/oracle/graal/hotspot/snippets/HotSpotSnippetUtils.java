--- conflicted
+++ resolved
@@ -1,498 +1,485 @@
-/*
- * Copyright (c) 2012, Oracle and/or its affiliates. All rights reserved.
- * DO NOT ALTER OR REMOVE COPYRIGHT NOTICES OR THIS FILE HEADER.
- *
- * This code is free software; you can redistribute it and/or modify it
- * under the terms of the GNU General Public License version 2 only, as
- * published by the Free Software Foundation.
- *
- * This code is distributed in the hope that it will be useful, but WITHOUT
- * ANY WARRANTY; without even the implied warranty of MERCHANTABILITY or
- * FITNESS FOR A PARTICULAR PURPOSE.  See the GNU General Public License
- * version 2 for more details (a copy is included in the LICENSE file that
- * accompanied this code).
- *
- * You should have received a copy of the GNU General Public License version
- * 2 along with this work; if not, write to the Free Software Foundation,
- * Inc., 51 Franklin St, Fifth Floor, Boston, MA 02110-1301 USA.
- *
- * Please contact Oracle, 500 Oracle Parkway, Redwood Shores, CA 94065 USA
- * or visit www.oracle.com if you need additional information or have any
- * questions.
- */
-package com.oracle.graal.hotspot.snippets;
-
-import com.oracle.graal.api.code.*;
-import com.oracle.graal.api.meta.*;
-import com.oracle.graal.graph.Node.ConstantNodeParameter;
-import com.oracle.graal.graph.Node.NodeIntrinsic;
-import com.oracle.graal.hotspot.*;
-import com.oracle.graal.hotspot.meta.*;
-import com.oracle.graal.hotspot.nodes.*;
-import com.oracle.graal.nodes.extended.*;
-import com.oracle.graal.snippets.Snippet.Fold;
-import com.oracle.graal.snippets.*;
-
-//JaCoCo Exclude
-
-/**
- * A collection of methods used in HotSpot snippets.
- */
-public class HotSpotSnippetUtils {
-
-    public static HotSpotVMConfig config() {
-        return HotSpotGraalRuntime.getInstance().getConfig();
-    }
-
-    @Fold
-    public static boolean verifyOops() {
-        return config().verifyOops;
-    }
-
-    @Fold
-    public static int threadTlabTopOffset() {
-        return config().threadTlabTopOffset;
-    }
-
-    @Fold
-    public static int threadTlabEndOffset() {
-        return config().threadTlabEndOffset;
-    }
-
-    @Fold
-<<<<<<< HEAD
-    static int threadObjectOffset() {
-        return HotSpotGraalRuntime.getInstance().getConfig().threadObjectOffset;
-    }
-
-    @Fold
-    static int osThreadOffset() {
-        return HotSpotGraalRuntime.getInstance().getConfig().osThreadOffset;
-    }
-
-    @Fold
-    static int osThreadInterruptedOffset() {
-        return HotSpotGraalRuntime.getInstance().getConfig().osThreadInterruptedOffset;
-    }
-
-    @Fold
-    static Kind wordKind() {
-=======
-    public static Kind wordKind() {
->>>>>>> ed8e3666
-        return HotSpotGraalRuntime.getInstance().getTarget().wordKind;
-    }
-
-    @Fold
-    public static Register threadRegister() {
-        return HotSpotGraalRuntime.getInstance().getRuntime().threadRegister();
-    }
-
-    @Fold
-    public static Register stackPointerRegister() {
-        return HotSpotGraalRuntime.getInstance().getRuntime().stackPointerRegister();
-    }
-
-    @Fold
-    public static int wordSize() {
-        return HotSpotGraalRuntime.getInstance().getTarget().wordSize;
-    }
-
-    @Fold
-    public static int pageSize() {
-        return HotSpotGraalRuntime.getInstance().getTarget().pageSize;
-    }
-
-    @Fold
-    public static int prototypeMarkWordOffset() {
-        return config().prototypeMarkWordOffset;
-    }
-
-    @Fold
-    public static long arrayPrototypeMarkWord() {
-        return config().arrayPrototypeMarkWord;
-    }
-
-    @Fold
-<<<<<<< HEAD
-    static int klassOffset() {
-        return HotSpotGraalRuntime.getInstance().getConfig().klassOffset;
-    }
-
-    @Fold
-    static int klassModifierFlagsOffset() {
-        return HotSpotGraalRuntime.getInstance().getConfig().klassModifierFlagsOffset;
-    }
-
-    @Fold
-    static int klassAccessFlagsOffset() {
-        return HotSpotGraalRuntime.getInstance().getConfig().klassAccessFlagsOffset;
-    }
-
-    @Fold
-    static int klassLayoutHelperOffset() {
-        return HotSpotGraalRuntime.getInstance().getConfig().klassLayoutHelperOffset;
-    }
-
-    @Fold
-    static int arrayKlassLayoutHelperIdentifier() {
-        return HotSpotGraalRuntime.getInstance().getConfig().arrayKlassLayoutHelperIdentifier;
-    }
-
-    @Fold
-    static int arrayKlassComponentMirrorOffset() {
-        return HotSpotGraalRuntime.getInstance().getConfig().arrayKlassComponentMirrorOffset;
-    }
-
-    @Fold
-    static int klassSuperKlassOffset() {
-        return HotSpotGraalRuntime.getInstance().getConfig().klassSuperKlassOffset;
-    }
-
-    @Fold
-    static int classMirrorOffset() {
-        return HotSpotGraalRuntime.getInstance().getConfig().classMirrorOffset;
-    }
-
-    @Fold
-    static int markOffset() {
-        return HotSpotGraalRuntime.getInstance().getConfig().markOffset;
-=======
-    public static int markOffset() {
-        return config().markOffset;
->>>>>>> ed8e3666
-    }
-
-    @Fold
-    public static int unlockedMask() {
-        return config().unlockedMask;
-    }
-
-    /**
-     * Mask for a biasable, locked or unlocked mark word.
-     * <pre>
-     * +----------------------------------+-+-+
-     * |                                 1|1|1|
-     * +----------------------------------+-+-+
-     * </pre>
-     *
-     */
-    @Fold
-    public static int biasedLockMaskInPlace() {
-        return config().biasedLockMaskInPlace;
-    }
-
-    @Fold
-    public static int epochMaskInPlace() {
-        return config().epochMaskInPlace;
-    }
-
-    /**
-     * Pattern for a biasable, unlocked mark word.
-     * <pre>
-     * +----------------------------------+-+-+
-     * |                                 1|0|1|
-     * +----------------------------------+-+-+
-     * </pre>
-     *
-     */
-    @Fold
-    public static int biasedLockPattern() {
-        return config().biasedLockPattern;
-    }
-
-    @Fold
-    public static int ageMaskInPlace() {
-        return config().ageMaskInPlace;
-    }
-
-    @Fold
-    public static int hubOffset() {
-        return config().hubOffset;
-    }
-
-    @Fold
-    public static int metaspaceArrayLengthOffset() {
-        return config().metaspaceArrayLengthOffset;
-    }
-
-    @Fold
-    public static int metaspaceArrayBaseOffset() {
-        return config().metaspaceArrayBaseOffset;
-    }
-
-    @Fold
-    public static int arrayLengthOffset() {
-        return config().arrayLengthOffset;
-    }
-
-    @Fold
-    public static int arrayBaseOffset(Kind elementKind) {
-        return HotSpotRuntime.getArrayBaseOffset(elementKind);
-    }
-
-    @Fold
-    public static int arrayIndexScale(Kind elementKind) {
-        return HotSpotRuntime.getArrayIndexScale(elementKind);
-    }
-
-    @Fold
-    public static int cardTableShift() {
-        return config().cardtableShift;
-    }
-
-    @Fold
-    public static long cardTableStart() {
-        return config().cardtableStartAddress;
-    }
-
-    @Fold
-    public static int superCheckOffsetOffset() {
-        return config().superCheckOffsetOffset;
-    }
-
-    @Fold
-    public static int secondarySuperCacheOffset() {
-        return config().secondarySuperCacheOffset;
-    }
-
-    @Fold
-    public static int secondarySupersOffset() {
-        return config().secondarySupersOffset;
-    }
-
-    @Fold
-    public static int lockDisplacedMarkOffset() {
-        return config().basicLockDisplacedHeaderOffset;
-    }
-
-    @Fold
-    public static boolean useBiasedLocking() {
-        return config().useBiasedLocking;
-    }
-
-    @Fold
-    static int uninitializedIdentityHashCodeValue() {
-        return HotSpotGraalRuntime.getInstance().getConfig().uninitializedIdentityHashCodeValue;
-    }
-
-    @Fold
-    static int identityHashCodeShift() {
-        return HotSpotGraalRuntime.getInstance().getConfig().identityHashCodeShift;
-    }
-
-    /**
-     * Loads the hub from a object, null checking it first.
-     */
-    public static Word loadHub(Object object) {
-        return loadHubIntrinsic(object, wordKind());
-    }
-
-    public static Object verifyOop(Object object) {
-        if (verifyOops()) {
-            VerifyOopStubCall.call(object);
-        }
-        return object;
-    }
-
-    /**
-     * Gets the value of the stack pointer register as a Word.
-     */
-    public static Word stackPointer() {
-        return HotSpotSnippetUtils.registerAsWord(stackPointerRegister());
-    }
-
-    /**
-     * Gets the value of the thread register as a Word.
-     */
-    public static Word thread() {
-        return HotSpotSnippetUtils.registerAsWord(threadRegister());
-    }
-
-    public static int loadIntFromWord(Word address, int offset) {
-        Integer value = UnsafeLoadNode.load(address, 0, offset, Kind.Int);
-        return value;
-    }
-
-    public static Word loadWordFromWord(Word address, int offset) {
-        return loadWordFromWordIntrinsic(address, 0, offset, wordKind());
-    }
-
-<<<<<<< HEAD
-    static Object loadObjectFromWord(Word address, int offset) {
-        return UnsafeLoadNode.load(address, 0, offset, Kind.Object);
-    }
-
-    static Word loadWordFromObject(Object object, int offset) {
-=======
-    public static Word loadWordFromObject(Object object, int offset) {
->>>>>>> ed8e3666
-        return loadWordFromObjectIntrinsic(object, 0, offset, wordKind());
-    }
-
-    @NodeIntrinsic(value = RegisterNode.class, setStampFromReturnType = true)
-    public static native Word registerAsWord(@ConstantNodeParameter Register register);
-
-    @NodeIntrinsic(value = UnsafeLoadNode.class, setStampFromReturnType = true)
-    private static native Word loadWordFromObjectIntrinsic(Object object, @ConstantNodeParameter int displacement, long offset, @ConstantNodeParameter Kind wordKind);
-
-    @NodeIntrinsic(value = UnsafeLoadNode.class, setStampFromReturnType = true)
-    private static native Word loadWordFromWordIntrinsic(Word address, @ConstantNodeParameter int displacement, long offset, @ConstantNodeParameter Kind wordKind);
-
-    @NodeIntrinsic(value = LoadHubNode.class, setStampFromReturnType = true)
-    static native Word loadHubIntrinsic(Object object, @ConstantNodeParameter Kind word);
-
-    @Fold
-    public
-    static int log2WordSize() {
-        return CodeUtil.log2(wordSize());
-    }
-
-    @Fold
-    public
-    static int klassStateOffset() {
-        return config().klassStateOffset;
-    }
-
-    @Fold
-    public
-    static int klassInstanceSizeOffset() {
-        return config().klassInstanceSizeOffset;
-    }
-
-    @Fold
-    public
-    static long heapTopAddress() {
-        return config().heapTopAddress;
-    }
-
-    @Fold
-    public
-    static long heapEndAddress() {
-        return config().heapEndAddress;
-    }
-
-    @Fold
-    public
-    static int threadTlabStartOffset() {
-        return config().threadTlabStartOffset;
-    }
-
-    @Fold
-    public
-    static long tlabIntArrayMarkWord() {
-        return config().tlabIntArrayMarkWord;
-    }
-
-    @Fold
-    public
-    static boolean inlineContiguousAllocationSupported() {
-        return config().inlineContiguousAllocationSupported;
-    }
-
-    @Fold
-    public
-    static int tlabAlignmentReserveInHeapWords() {
-        return config().tlabAlignmentReserve;
-    }
-
-    @Fold
-    public
-    static int threadTlabSizeOffset() {
-        return config().threadTlabSizeOffset;
-    }
-
-    @Fold
-    public
-    static int threadAllocatedBytesOffset() {
-        return config().threadAllocatedBytesOffset;
-    }
-
-    @Fold
-    public
-    static int klassStateFullyInitialized() {
-        return config().klassStateFullyInitialized;
-    }
-
-    @Fold
-    public
-    static int tlabRefillWasteLimitOffset() {
-        return config().tlabRefillWasteLimitOffset;
-    }
-
-    @Fold
-    public
-    static int tlabNumberOfRefillsOffset() {
-        return config().tlabNumberOfRefillsOffset;
-    }
-
-    @Fold
-    public
-    static int tlabFastRefillWasteOffset() {
-        return config().tlabFastRefillWasteOffset;
-    }
-
-    @Fold
-    public
-    static int tlabSlowAllocationsOffset() {
-        return config().tlabSlowAllocationsOffset;
-    }
-
-    @Fold
-    public
-    static int tlabRefillWasteIncrement() {
-        return config().tlabRefillWasteIncrement;
-    }
-
-    @Fold
-    public
-    static boolean tlabStats() {
-        return config().tlabStats;
-    }
-
-    @Fold
-    public static int layoutHelperOffset() {
-        return config().layoutHelperOffset;
-    }
-
-    @Fold
-    public static int layoutHelperHeaderSizeShift() {
-        return config().layoutHelperHeaderSizeShift;
-    }
-
-    @Fold
-    public static int layoutHelperHeaderSizeMask() {
-        return config().layoutHelperHeaderSizeMask;
-    }
-
-    @Fold
-    public static int layoutHelperLog2ElementSizeShift() {
-        return config().layoutHelperLog2ElementSizeShift;
-    }
-
-    @Fold
-    public static int layoutHelperLog2ElementSizeMask() {
-        return config().layoutHelperLog2ElementSizeMask;
-    }
-
-    @Fold
-    public static int layoutHelperElementTypeShift() {
-        return config().layoutHelperElementTypeShift;
-    }
-
-    @Fold
-    public static int layoutHelperElementTypeMask() {
-        return config().layoutHelperElementTypeMask;
-    }
-
-    static {
-        assert arrayIndexScale(Kind.Byte) == 1;
-        assert arrayIndexScale(Kind.Boolean) == 1;
-        assert arrayIndexScale(Kind.Char) == 2;
-        assert arrayIndexScale(Kind.Short) == 2;
-        assert arrayIndexScale(Kind.Int) == 4;
-        assert arrayIndexScale(Kind.Long) == 8;
-        assert arrayIndexScale(Kind.Float) == 4;
-        assert arrayIndexScale(Kind.Double) == 8;
-    }
-}+/*
+ * Copyright (c) 2012, Oracle and/or its affiliates. All rights reserved.
+ * DO NOT ALTER OR REMOVE COPYRIGHT NOTICES OR THIS FILE HEADER.
+ *
+ * This code is free software; you can redistribute it and/or modify it
+ * under the terms of the GNU General Public License version 2 only, as
+ * published by the Free Software Foundation.
+ *
+ * This code is distributed in the hope that it will be useful, but WITHOUT
+ * ANY WARRANTY; without even the implied warranty of MERCHANTABILITY or
+ * FITNESS FOR A PARTICULAR PURPOSE.  See the GNU General Public License
+ * version 2 for more details (a copy is included in the LICENSE file that
+ * accompanied this code).
+ *
+ * You should have received a copy of the GNU General Public License version
+ * 2 along with this work; if not, write to the Free Software Foundation,
+ * Inc., 51 Franklin St, Fifth Floor, Boston, MA 02110-1301 USA.
+ *
+ * Please contact Oracle, 500 Oracle Parkway, Redwood Shores, CA 94065 USA
+ * or visit www.oracle.com if you need additional information or have any
+ * questions.
+ */
+package com.oracle.graal.hotspot.snippets;
+
+import com.oracle.graal.api.code.*;
+import com.oracle.graal.api.meta.*;
+import com.oracle.graal.graph.Node.ConstantNodeParameter;
+import com.oracle.graal.graph.Node.NodeIntrinsic;
+import com.oracle.graal.hotspot.*;
+import com.oracle.graal.hotspot.meta.*;
+import com.oracle.graal.hotspot.nodes.*;
+import com.oracle.graal.nodes.extended.*;
+import com.oracle.graal.snippets.Snippet.Fold;
+import com.oracle.graal.snippets.*;
+
+//JaCoCo Exclude
+
+/**
+ * A collection of methods used in HotSpot snippets.
+ */
+public class HotSpotSnippetUtils {
+
+    public static HotSpotVMConfig config() {
+        return HotSpotGraalRuntime.getInstance().getConfig();
+    }
+
+    @Fold
+    public static boolean verifyOops() {
+        return config().verifyOops;
+    }
+
+    @Fold
+    public static int threadTlabTopOffset() {
+        return config().threadTlabTopOffset;
+    }
+
+    @Fold
+    public static int threadTlabEndOffset() {
+        return config().threadTlabEndOffset;
+    }
+
+    @Fold
+    public static int threadObjectOffset() {
+        return HotSpotGraalRuntime.getInstance().getConfig().threadObjectOffset;
+    }
+
+    @Fold
+    public static int osThreadOffset() {
+        return HotSpotGraalRuntime.getInstance().getConfig().osThreadOffset;
+    }
+
+    @Fold
+    public static int osThreadInterruptedOffset() {
+        return HotSpotGraalRuntime.getInstance().getConfig().osThreadInterruptedOffset;
+    }
+
+    @Fold
+    public static Kind wordKind() {
+        return HotSpotGraalRuntime.getInstance().getTarget().wordKind;
+    }
+
+    @Fold
+    public static Register threadRegister() {
+        return HotSpotGraalRuntime.getInstance().getRuntime().threadRegister();
+    }
+
+    @Fold
+    public static Register stackPointerRegister() {
+        return HotSpotGraalRuntime.getInstance().getRuntime().stackPointerRegister();
+    }
+
+    @Fold
+    public static int wordSize() {
+        return HotSpotGraalRuntime.getInstance().getTarget().wordSize;
+    }
+
+    @Fold
+    public static int pageSize() {
+        return HotSpotGraalRuntime.getInstance().getTarget().pageSize;
+    }
+
+    @Fold
+    public static int prototypeMarkWordOffset() {
+        return config().prototypeMarkWordOffset;
+    }
+
+    @Fold
+    public static long arrayPrototypeMarkWord() {
+        return config().arrayPrototypeMarkWord;
+    }
+    
+    @Fold
+    public static int klassOffset() {
+        return HotSpotGraalRuntime.getInstance().getConfig().klassOffset;
+    }
+   
+    @Fold
+    public static int klassModifierFlagsOffset() {
+        return HotSpotGraalRuntime.getInstance().getConfig().klassModifierFlagsOffset;
+    }
+
+    @Fold
+    public static int klassAccessFlagsOffset() {
+        return HotSpotGraalRuntime.getInstance().getConfig().klassAccessFlagsOffset;
+    }
+
+    @Fold
+    public static int klassLayoutHelperOffset() {
+        return HotSpotGraalRuntime.getInstance().getConfig().klassLayoutHelperOffset;
+    }
+
+    @Fold
+    public static int arrayKlassLayoutHelperIdentifier() {
+        return HotSpotGraalRuntime.getInstance().getConfig().arrayKlassLayoutHelperIdentifier;
+    }
+
+    @Fold
+    public static int arrayKlassComponentMirrorOffset() {
+        return HotSpotGraalRuntime.getInstance().getConfig().arrayKlassComponentMirrorOffset;
+    }
+
+    @Fold
+    public static int klassSuperKlassOffset() {
+        return HotSpotGraalRuntime.getInstance().getConfig().klassSuperKlassOffset;
+    }
+
+    @Fold
+    public static int classMirrorOffset() {
+        return HotSpotGraalRuntime.getInstance().getConfig().classMirrorOffset;
+    }
+
+    @Fold
+    public static int markOffset() {
+        return config().markOffset;   
+    }
+
+    @Fold
+    public static int unlockedMask() {
+        return config().unlockedMask;
+    }
+
+    /**
+     * Mask for a biasable, locked or unlocked mark word.
+     * <pre>
+     * +----------------------------------+-+-+
+     * |                                 1|1|1|
+     * +----------------------------------+-+-+
+     * </pre>
+     *
+     */
+    @Fold
+    public static int biasedLockMaskInPlace() {
+        return config().biasedLockMaskInPlace;
+    }
+
+    @Fold
+    public static int epochMaskInPlace() {
+        return config().epochMaskInPlace;
+    }
+
+    /**
+     * Pattern for a biasable, unlocked mark word.
+     * <pre>
+     * +----------------------------------+-+-+
+     * |                                 1|0|1|
+     * +----------------------------------+-+-+
+     * </pre>
+     *
+     */
+    @Fold
+    public static int biasedLockPattern() {
+        return config().biasedLockPattern;
+    }
+
+    @Fold
+    public static int ageMaskInPlace() {
+        return config().ageMaskInPlace;
+    }
+
+    @Fold
+    public static int hubOffset() {
+        return config().hubOffset;
+    }
+
+    @Fold
+    public static int metaspaceArrayLengthOffset() {
+        return config().metaspaceArrayLengthOffset;
+    }
+
+    @Fold
+    public static int metaspaceArrayBaseOffset() {
+        return config().metaspaceArrayBaseOffset;
+    }
+
+    @Fold
+    public static int arrayLengthOffset() {
+        return config().arrayLengthOffset;
+    }
+
+    @Fold
+    public static int arrayBaseOffset(Kind elementKind) {
+        return HotSpotRuntime.getArrayBaseOffset(elementKind);
+    }
+
+    @Fold
+    public static int arrayIndexScale(Kind elementKind) {
+        return HotSpotRuntime.getArrayIndexScale(elementKind);
+    }
+
+    @Fold
+    public static int cardTableShift() {
+        return config().cardtableShift;
+    }
+
+    @Fold
+    public static long cardTableStart() {
+        return config().cardtableStartAddress;
+    }
+
+    @Fold
+    public static int superCheckOffsetOffset() {
+        return config().superCheckOffsetOffset;
+    }
+
+    @Fold
+    public static int secondarySuperCacheOffset() {
+        return config().secondarySuperCacheOffset;
+    }
+
+    @Fold
+    public static int secondarySupersOffset() {
+        return config().secondarySupersOffset;
+    }
+
+    @Fold
+    public static int lockDisplacedMarkOffset() {
+        return config().basicLockDisplacedHeaderOffset;
+    }
+
+    @Fold
+    public static boolean useBiasedLocking() {
+        return config().useBiasedLocking;
+    }
+
+    @Fold
+    static int uninitializedIdentityHashCodeValue() {
+        return HotSpotGraalRuntime.getInstance().getConfig().uninitializedIdentityHashCodeValue;
+    }
+
+    @Fold
+    static int identityHashCodeShift() {
+        return HotSpotGraalRuntime.getInstance().getConfig().identityHashCodeShift;
+    }
+
+    /**
+     * Loads the hub from a object, null checking it first.
+     */
+    public static Word loadHub(Object object) {
+        return loadHubIntrinsic(object, wordKind());
+    }
+
+    public static Object verifyOop(Object object) {
+        if (verifyOops()) {
+            VerifyOopStubCall.call(object);
+        }
+        return object;
+    }
+
+    /**
+     * Gets the value of the stack pointer register as a Word.
+     */
+    public static Word stackPointer() {
+        return HotSpotSnippetUtils.registerAsWord(stackPointerRegister());
+    }
+
+    /**
+     * Gets the value of the thread register as a Word.
+     */
+    public static Word thread() {
+        return HotSpotSnippetUtils.registerAsWord(threadRegister());
+    }
+
+    public static int loadIntFromWord(Word address, int offset) {
+        Integer value = UnsafeLoadNode.load(address, 0, offset, Kind.Int);
+        return value;
+    }
+
+    public static Word loadWordFromWord(Word address, int offset) {
+        return loadWordFromWordIntrinsic(address, 0, offset, wordKind());
+    }
+
+    static Object loadObjectFromWord(Word address, int offset) {
+        return UnsafeLoadNode.load(address, 0, offset, Kind.Object);
+    }
+
+    public static Word loadWordFromObject(Object object, int offset) {
+        return loadWordFromObjectIntrinsic(object, 0, offset, wordKind());
+    }
+
+    @NodeIntrinsic(value = RegisterNode.class, setStampFromReturnType = true)
+    public static native Word registerAsWord(@ConstantNodeParameter Register register);
+
+    @NodeIntrinsic(value = UnsafeLoadNode.class, setStampFromReturnType = true)
+    private static native Word loadWordFromObjectIntrinsic(Object object, @ConstantNodeParameter int displacement, long offset, @ConstantNodeParameter Kind wordKind);
+
+    @NodeIntrinsic(value = UnsafeLoadNode.class, setStampFromReturnType = true)
+    private static native Word loadWordFromWordIntrinsic(Word address, @ConstantNodeParameter int displacement, long offset, @ConstantNodeParameter Kind wordKind);
+
+    @NodeIntrinsic(value = LoadHubNode.class, setStampFromReturnType = true)
+    static native Word loadHubIntrinsic(Object object, @ConstantNodeParameter Kind word);
+
+    @Fold
+    public
+    static int log2WordSize() {
+        return CodeUtil.log2(wordSize());
+    }
+
+    @Fold
+    public
+    static int klassStateOffset() {
+        return config().klassStateOffset;
+    }
+
+    @Fold
+    public
+    static int klassInstanceSizeOffset() {
+        return config().klassInstanceSizeOffset;
+    }
+
+    @Fold
+    public
+    static long heapTopAddress() {
+        return config().heapTopAddress;
+    }
+
+    @Fold
+    public
+    static long heapEndAddress() {
+        return config().heapEndAddress;
+    }
+
+    @Fold
+    public
+    static int threadTlabStartOffset() {
+        return config().threadTlabStartOffset;
+    }
+
+    @Fold
+    public
+    static long tlabIntArrayMarkWord() {
+        return config().tlabIntArrayMarkWord;
+    }
+
+    @Fold
+    public
+    static boolean inlineContiguousAllocationSupported() {
+        return config().inlineContiguousAllocationSupported;
+    }
+
+    @Fold
+    public
+    static int tlabAlignmentReserveInHeapWords() {
+        return config().tlabAlignmentReserve;
+    }
+
+    @Fold
+    public
+    static int threadTlabSizeOffset() {
+        return config().threadTlabSizeOffset;
+    }
+
+    @Fold
+    public
+    static int threadAllocatedBytesOffset() {
+        return config().threadAllocatedBytesOffset;
+    }
+
+    @Fold
+    public
+    static int klassStateFullyInitialized() {
+        return config().klassStateFullyInitialized;
+    }
+
+    @Fold
+    public
+    static int tlabRefillWasteLimitOffset() {
+        return config().tlabRefillWasteLimitOffset;
+    }
+
+    @Fold
+    public
+    static int tlabNumberOfRefillsOffset() {
+        return config().tlabNumberOfRefillsOffset;
+    }
+
+    @Fold
+    public
+    static int tlabFastRefillWasteOffset() {
+        return config().tlabFastRefillWasteOffset;
+    }
+
+    @Fold
+    public
+    static int tlabSlowAllocationsOffset() {
+        return config().tlabSlowAllocationsOffset;
+    }
+
+    @Fold
+    public
+    static int tlabRefillWasteIncrement() {
+        return config().tlabRefillWasteIncrement;
+    }
+
+    @Fold
+    public
+    static boolean tlabStats() {
+        return config().tlabStats;
+    }
+
+    @Fold
+    public static int layoutHelperOffset() {
+        return config().layoutHelperOffset;
+    }
+
+    @Fold
+    public static int layoutHelperHeaderSizeShift() {
+        return config().layoutHelperHeaderSizeShift;
+    }
+
+    @Fold
+    public static int layoutHelperHeaderSizeMask() {
+        return config().layoutHelperHeaderSizeMask;
+    }
+
+    @Fold
+    public static int layoutHelperLog2ElementSizeShift() {
+        return config().layoutHelperLog2ElementSizeShift;
+    }
+
+    @Fold
+    public static int layoutHelperLog2ElementSizeMask() {
+        return config().layoutHelperLog2ElementSizeMask;
+    }
+
+    @Fold
+    public static int layoutHelperElementTypeShift() {
+        return config().layoutHelperElementTypeShift;
+    }
+
+    @Fold
+    public static int layoutHelperElementTypeMask() {
+        return config().layoutHelperElementTypeMask;
+    }
+
+    static {
+        assert arrayIndexScale(Kind.Byte) == 1;
+        assert arrayIndexScale(Kind.Boolean) == 1;
+        assert arrayIndexScale(Kind.Char) == 2;
+        assert arrayIndexScale(Kind.Short) == 2;
+        assert arrayIndexScale(Kind.Int) == 4;
+        assert arrayIndexScale(Kind.Long) == 8;
+        assert arrayIndexScale(Kind.Float) == 4;
+        assert arrayIndexScale(Kind.Double) == 8;
+    }
+}