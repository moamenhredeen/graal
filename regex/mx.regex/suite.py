suite = {
  "mxversion" : "5.176.0",

  "name" : "regex",

<<<<<<< HEAD
  "version" : "1.0.0-rc9",
  "release" : True,
=======
  "version" : "1.0.0-rc10",
  "release" : False,
>>>>>>> e4abaf22
  "groupId" : "org.graalvm.regex",
  "url" : "http://www.graalvm.org/",
  "developer" : {
    "name" : "Truffle and Graal developers",
    "email" : "graalvm-users@oss.oracle.com",
    "organization" : "Graal",
    "organizationUrl" : "http://www.graalvm.org/",
  },
  "scm" : {
    "url" : "https://github.com/oracle/graal",
    "read" : "https://github.com/oracle/graal.git",
    "write" : "git@github.com:oracle/graal.git",
  },

  "imports" : {
    "suites": [
      {
        "name" : "truffle",
        "subdir": True,
        "urls" : [
          {"url" : "https://curio.ssw.jku.at/nexus/content/repositories/snapshots", "kind" : "binary"},
         ]
      },
    ]
  },

  "defaultLicense" : "GPLv2-CPE",

  "javac.lint.overrides" : "none",

  "projects" : {
    "com.oracle.truffle.regex" : {
      "subDir" : "src",
      "sourceDirs" : ["src"],
      "dependencies" : [
        "truffle:TRUFFLE_API",
      ],
      "annotationProcessors" : ["truffle:TRUFFLE_DSL_PROCESSOR"],
      "exports" : [
        "com.oracle.truffle.regex",
        "com.oracle.truffle.regex.chardata",
        "com.oracle.truffle.regex.result",
      ],
      "checkstyleVersion" : "8.8",
      "javaCompliance" : "8+",
      "workingSets" : "Truffle,Regex",
    },

    "com.oracle.truffle.regex.test" : {
      "subDir" : "src",
      "sourceDirs" : ["src"],
      "dependencies" : [
        "com.oracle.truffle.regex",
        "mx:JUNIT",
      ],
      "checkstyle" : "com.oracle.truffle.regex",
      "javaCompliance" : "8+",
      "workingSets" : "Truffle,Regex",
    },
  },

  "distributions" : {
    "TREGEX" : {
      "moduleName" : "com.oracle.truffle.regex",
      "subDir" : "src",
      "dependencies" : ["com.oracle.truffle.regex"],
      "distDependencies" : [
        "truffle:TRUFFLE_API",
      ],
      "maven" : {
        "artifactId" : "regex",
      },
      "description" : "Truffle regular expressions language.",
      "allowsJavadocWarnings": True,
    },

    "TREGEX_UNIT_TESTS" : {
      "dependencies" : [
        "com.oracle.truffle.regex.test",
      ],
      "exclude" : [
        "mx:JUNIT",
      ],
      "distDependencies" : [
        "TREGEX",
      ],
      "maven" : False,
    },

    "TREGEX_GRAALVM_SUPPORT" : {
      "native" : True,
      "description" : "TRegex support distribution for the GraalVM",
      "layout" : {
        "native-image.properties" : "file:mx.regex/native-image.properties",
      },
    },
  }
}<|MERGE_RESOLUTION|>--- conflicted
+++ resolved
@@ -3,13 +3,8 @@
 
   "name" : "regex",
 
-<<<<<<< HEAD
-  "version" : "1.0.0-rc9",
-  "release" : True,
-=======
   "version" : "1.0.0-rc10",
   "release" : False,
->>>>>>> e4abaf22
   "groupId" : "org.graalvm.regex",
   "url" : "http://www.graalvm.org/",
   "developer" : {
