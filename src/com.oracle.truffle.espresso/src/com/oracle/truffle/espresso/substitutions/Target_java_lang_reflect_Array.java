/*
 * Copyright (c) 2018, 2018, Oracle and/or its affiliates. All rights reserved.
 * DO NOT ALTER OR REMOVE COPYRIGHT NOTICES OR THIS FILE HEADER.
 *
 * This code is free software; you can redistribute it and/or modify it
 * under the terms of the GNU General Public License version 2 only, as
 * published by the Free Software Foundation.
 *
 * This code is distributed in the hope that it will be useful, but WITHOUT
 * ANY WARRANTY; without even the implied warranty of MERCHANTABILITY or
 * FITNESS FOR A PARTICULAR PURPOSE.  See the GNU General Public License
 * version 2 for more details (a copy is included in the LICENSE file that
 * accompanied this code).
 *
 * You should have received a copy of the GNU General Public License version
 * 2 along with this work; if not, write to the Free Software Foundation,
 * Inc., 51 Franklin St, Fifth Floor, Boston, MA 02110-1301 USA.
 *
 * Please contact Oracle, 500 Oracle Parkway, Redwood Shores, CA 94065 USA
 * or visit www.oracle.com if you need additional information or have any
 * questions.
 */

package com.oracle.truffle.espresso.substitutions;

import java.lang.reflect.Array;

import com.oracle.truffle.api.CompilerDirectives.TruffleBoundary;
import com.oracle.truffle.espresso.descriptors.Types;
import com.oracle.truffle.espresso.impl.Klass;
import com.oracle.truffle.espresso.meta.EspressoError;
import com.oracle.truffle.espresso.meta.Meta;
import com.oracle.truffle.espresso.runtime.StaticObject;
import com.oracle.truffle.espresso.vm.InterpreterToVM;

@EspressoSubstitutions
public final class Target_java_lang_reflect_Array {

    /**
     * Creates a new array with the specified component type and length. Invoking this method is
     * equivalent to creating an array as follows: <blockquote>
     * 
     * <pre>
     * int[] x = {length};
     * Array.newInstance(componentType, x);
     * </pre>
     * 
     * </blockquote>
     *
     * <p>
     * The number of dimensions of the new array must not exceed 255.
     *
     * @param componentType the {@code Class} object representing the component type of the new
     *            array
     * @param length the length of the new array
     * @return the new array
     * @exception NullPointerException if the specified {@code componentType} parameter is null
     * @exception IllegalArgumentException if componentType is {@link Void#TYPE} or if the number of
     *                dimensions of the requested array instance exceed 255.
     * @exception NegativeArraySizeException if the specified {@code length} is negative
     */
    @Substitution
    public static Object newArray(@Host(Class.class) StaticObject componentType, int length, @InjectMeta Meta meta) {
        if (StaticObject.isNull(componentType)) {
            throw meta.throwEx(meta.NullPointerException);
        }
        Klass component = componentType.getMirrorKlass();
        if (component == meta._void || Types.getArrayDimensions(component.getType()) >= 255) {
            throw meta.throwEx(meta.IllegalArgumentException);
        }

        if (component.isPrimitive()) {
            byte jvmPrimitiveType = (byte) component.getJavaKind().getBasicType();
            return InterpreterToVM.allocatePrimitiveArray(jvmPrimitiveType, length);
        }

        // NegativeArraySizeException is thrown in getInterpreterToVM().newArray
        // if (length < 0) {
        // throw meta.throwEx(meta.NegativeArraySizeException);
        // }
        return InterpreterToVM.newArray(component, length);
    }

    /**
     * Creates a new array with the specified component type and dimensions. If
     * {@code componentType} represents a non-array class or interface, the new array has
     * {@code dimensions.length} dimensions and {@code componentType} as its component type. If
     * {@code componentType} represents an array class, the number of dimensions of the new array is
     * equal to the sum of {@code dimensions.length} and the number of dimensions of
     * {@code componentType}. In this case, the component type of the new array is the component
     * type of {@code componentType}.
     *
     * <p>
     * The number of dimensions of the new array must not exceed 255.
     *
     * @param componentType the {@code Class} object representing the component type of the new
     *            array
     * @param dimensionsArray an array of {@code int} representing the dimensions of the new array
     * @return the new array
     * @exception NullPointerException if the specified {@code componentType} argument is null
     * @exception IllegalArgumentException if the specified {@code dimensions} argument is a
     *                zero-dimensional array, if componentType is {@link Void#TYPE}, or if the
     *                number of dimensions of the requested array instance exceed 255.
     * @exception NegativeArraySizeException if any of the components in the specified
     *                {@code dimensions} argument is negative.
     */
    @Substitution
<<<<<<< HEAD
    public static @Host(Object.class) StaticObject multiNewArray(@Host(Class.class) StaticObject componentType, @Host(int[].class) StaticObject dimensionsArray, @InjectMeta Meta meta) {
        if (StaticObject.isNull(componentType)) {
=======
    public static @Host(Object.class) StaticObject multiNewArray(@Host(Class.class) StaticObject componentType, @Host(int[].class) StaticObject dimensionsArray) {
        Meta meta = EspressoLanguage.getCurrentContext().getMeta();
        if (StaticObject.isNull(componentType) || StaticObject.isNull(dimensionsArray)) {
>>>>>>> 40a170d2
            throw meta.throwEx(meta.NullPointerException);
        }
        Klass component = componentType.getMirrorKlass();
        if (component == meta._void || StaticObject.isNull(dimensionsArray)) {
            throw meta.throwEx(meta.IllegalArgumentException);
        }
        final int[] dimensions = dimensionsArray.unwrap();
        int finalDimensions = dimensions.length;
        if (component.isArray()) {
            finalDimensions += Types.getArrayDimensions(component.getType());
        }
        if (dimensions.length == 0 || finalDimensions > 255) {
            throw meta.throwEx(meta.IllegalArgumentException);
        }
        for (int d : dimensions) {
            if (d < 0) {
                throw meta.throwEx(meta.NegativeArraySizeException);
            }
        }
        return meta.getInterpreterToVM().newMultiArray(component.getArrayClass(dimensions.length - 1), dimensions);
    }

    // TODO(garcia) Rework these acceses so that they no longer need a boundary.

    @Substitution
    @TruffleBoundary
<<<<<<< HEAD
    public static boolean getBoolean(@Host(Object.class) StaticObject array, int index, @InjectMeta Meta meta) {
        if (!(array.isArray())) {
            throw meta.throwEx(IllegalArgumentException.class);
        }
=======
    public static boolean getBoolean(@Host(Object.class) StaticObject array, int index) {
        checkNonNullArray(array);
>>>>>>> 40a170d2
        try {
            return Array.getBoolean(array.unwrap(), index);
        } catch (NullPointerException | ArrayIndexOutOfBoundsException | IllegalArgumentException e) {
            throw meta.throwExWithMessage(e.getClass(), e.getMessage());
        }
    }

    @Substitution
    @TruffleBoundary
<<<<<<< HEAD
    public static byte getByte(@Host(Object.class) StaticObject array, int index, @InjectMeta Meta meta) {
        if (!(array.isArray())) {
            throw meta.throwEx(IllegalArgumentException.class);
        }
=======
    public static byte getByte(@Host(Object.class) StaticObject array, int index) {
        checkNonNullArray(array);
>>>>>>> 40a170d2
        try {
            return Array.getByte(array.unwrap(), index);
        } catch (NullPointerException | ArrayIndexOutOfBoundsException | IllegalArgumentException e) {
            throw meta.throwExWithMessage(e.getClass(), e.getMessage());
        }
    }

    @Substitution
    @TruffleBoundary
<<<<<<< HEAD
    public static char getChar(@Host(Object.class) StaticObject array, int index, @InjectMeta Meta meta) {
        if (!(array.isArray())) {
            throw meta.throwEx(IllegalArgumentException.class);
        }
=======
    public static char getChar(@Host(Object.class) StaticObject array, int index) {
        checkNonNullArray(array);
>>>>>>> 40a170d2
        try {
            return Array.getChar(array.unwrap(), index);
        } catch (NullPointerException | ArrayIndexOutOfBoundsException | IllegalArgumentException e) {
            throw meta.throwExWithMessage(e.getClass(), e.getMessage());
        }
    }

    @Substitution
    @TruffleBoundary
<<<<<<< HEAD
    public static short getShort(@Host(Object.class) StaticObject array, int index, @InjectMeta Meta meta) {
        if (!(array.isArray())) {
            throw meta.throwEx(IllegalArgumentException.class);
        }
=======
    public static short getShort(@Host(Object.class) StaticObject array, int index) {
        checkNonNullArray(array);
>>>>>>> 40a170d2
        try {
            return Array.getShort(array.unwrap(), index);
        } catch (NullPointerException | ArrayIndexOutOfBoundsException | IllegalArgumentException e) {
            throw meta.throwExWithMessage(e.getClass(), e.getMessage());
        }
    }

    @Substitution
    @TruffleBoundary
<<<<<<< HEAD
    public static int getInt(@Host(Object.class) StaticObject array, int index, @InjectMeta Meta meta) {
        if (!(array.isArray())) {
            throw meta.throwEx(IllegalArgumentException.class);
        }
=======
    public static int getInt(@Host(Object.class) StaticObject array, int index) {
        checkNonNullArray(array);
>>>>>>> 40a170d2
        try {
            return Array.getInt(array.unwrap(), index);
        } catch (NullPointerException | ArrayIndexOutOfBoundsException | IllegalArgumentException e) {
            throw meta.throwExWithMessage(e.getClass(), e.getMessage());
        }
    }

    @Substitution
    @TruffleBoundary
<<<<<<< HEAD
    public static float getFloat(@Host(Object.class) StaticObject array, int index, @InjectMeta Meta meta) {
        if (!(array.isArray())) {
            throw meta.throwEx(IllegalArgumentException.class);
        }
=======
    public static float getFloat(@Host(Object.class) StaticObject array, int index) {
        checkNonNullArray(array);
>>>>>>> 40a170d2
        try {
            return Array.getFloat(array.unwrap(), index);
        } catch (NullPointerException | ArrayIndexOutOfBoundsException | IllegalArgumentException e) {
            throw meta.throwExWithMessage(e.getClass(), e.getMessage());
        }
    }

    @Substitution
    @TruffleBoundary
<<<<<<< HEAD
    public static double getDouble(@Host(Object.class) StaticObject array, int index, @InjectMeta Meta meta) {
        if (!(array.isArray())) {
            throw meta.throwEx(IllegalArgumentException.class);
        }
=======
    public static double getDouble(@Host(Object.class) StaticObject array, int index) {
        checkNonNullArray(array);
>>>>>>> 40a170d2
        try {
            return Array.getDouble(array.unwrap(), index);
        } catch (NullPointerException | ArrayIndexOutOfBoundsException | IllegalArgumentException e) {
            throw meta.throwExWithMessage(e.getClass(), e.getMessage());
        }
    }

    @Substitution
    @TruffleBoundary
<<<<<<< HEAD
    public static long getLong(@Host(Object.class) StaticObject array, int index, @InjectMeta Meta meta) {
        if (!(array.isArray())) {
            throw meta.throwEx(IllegalArgumentException.class);
        }
=======
    public static long getLong(@Host(Object.class) StaticObject array, int index) {
        checkNonNullArray(array);
>>>>>>> 40a170d2
        try {
            return Array.getLong(array.unwrap(), index);
        } catch (NullPointerException | ArrayIndexOutOfBoundsException | IllegalArgumentException e) {
            throw meta.throwExWithMessage(e.getClass(), e.getMessage());
        }
    }

    private static void checkNonNullArray(StaticObject array) {
        if (StaticObject.isNull(array)) {
            throw EspressoLanguage.getCurrentContext().getMeta().throwEx(NullPointerException.class);
        }
        if (!(array.isArray())) {
            throw EspressoLanguage.getCurrentContext().getMeta().throwEx(IllegalArgumentException.class);
        }
    }

    @Substitution
    @TruffleBoundary
<<<<<<< HEAD
    public static void setBoolean(@Host(Object.class) StaticObject array, int index, boolean value, @InjectMeta Meta meta) {
=======
    public static void setBoolean(@Host(Object.class) StaticObject array, int index, boolean value) {
        checkNonNullArray(array);
>>>>>>> 40a170d2
        try {
            Array.setBoolean(array.unwrap(), index, value);
        } catch (NullPointerException | ArrayIndexOutOfBoundsException | IllegalArgumentException e) {
            throw meta.throwExWithMessage(e.getClass(), e.getMessage());
        }
    }

    @Substitution
    @TruffleBoundary
<<<<<<< HEAD
    public static void setByte(@Host(Object.class) StaticObject array, int index, byte value, @InjectMeta Meta meta) {
=======
    public static void setByte(@Host(Object.class) StaticObject array, int index, byte value) {
        checkNonNullArray(array);
>>>>>>> 40a170d2
        try {
            Array.setByte(array.unwrap(), index, value);
        } catch (NullPointerException | ArrayIndexOutOfBoundsException | IllegalArgumentException e) {
            throw meta.throwExWithMessage(e.getClass(), e.getMessage());
        }
    }

    @Substitution
    @TruffleBoundary
<<<<<<< HEAD
    public static void setChar(@Host(Object.class) StaticObject array, int index, char value, @InjectMeta Meta meta) {
=======
    public static void setChar(@Host(Object.class) StaticObject array, int index, char value) {
        checkNonNullArray(array);
>>>>>>> 40a170d2
        try {
            Array.setChar(array.unwrap(), index, value);
        } catch (NullPointerException | ArrayIndexOutOfBoundsException | IllegalArgumentException e) {
            throw meta.throwExWithMessage(e.getClass(), e.getMessage());
        }
    }

    @Substitution
    @TruffleBoundary
<<<<<<< HEAD
    public static void setShort(@Host(Object.class) StaticObject array, int index, short value, @InjectMeta Meta meta) {
=======
    public static void setShort(@Host(Object.class) StaticObject array, int index, short value) {
        checkNonNullArray(array);
>>>>>>> 40a170d2
        try {
            Array.setShort(array.unwrap(), index, value);
        } catch (NullPointerException | ArrayIndexOutOfBoundsException | IllegalArgumentException e) {
            throw meta.throwExWithMessage(e.getClass(), e.getMessage());
        }
    }

    @Substitution
    @TruffleBoundary
<<<<<<< HEAD
    public static void setInt(@Host(Object.class) StaticObject array, int index, int value, @InjectMeta Meta meta) {
=======
    public static void setInt(@Host(Object.class) StaticObject array, int index, int value) {
        checkNonNullArray(array);
>>>>>>> 40a170d2
        try {
            Array.setInt(array.unwrap(), index, value);
        } catch (NullPointerException | ArrayIndexOutOfBoundsException | IllegalArgumentException e) {
            throw meta.throwExWithMessage(e.getClass(), e.getMessage());
        }
    }

    @Substitution
    @TruffleBoundary
<<<<<<< HEAD
    public static void setFloat(@Host(Object.class) StaticObject array, int index, float value, @InjectMeta Meta meta) {
=======
    public static void setFloat(@Host(Object.class) StaticObject array, int index, float value) {
        checkNonNullArray(array);
>>>>>>> 40a170d2
        try {
            Array.setFloat(array.unwrap(), index, value);
        } catch (NullPointerException | ArrayIndexOutOfBoundsException | IllegalArgumentException e) {
            throw meta.throwExWithMessage(e.getClass(), e.getMessage());
        }
    }

    @Substitution
    @TruffleBoundary
<<<<<<< HEAD
    public static void setDouble(@Host(Object.class) StaticObject array, int index, double value, @InjectMeta Meta meta) {
=======
    public static void setDouble(@Host(Object.class) StaticObject array, int index, double value) {
        checkNonNullArray(array);
>>>>>>> 40a170d2
        try {
            Array.setDouble(array.unwrap(), index, value);
        } catch (NullPointerException | ArrayIndexOutOfBoundsException | IllegalArgumentException e) {
            throw meta.throwExWithMessage(e.getClass(), e.getMessage());
        }
    }

    @Substitution
    @TruffleBoundary
<<<<<<< HEAD
    public static void setLong(@Host(Object.class) StaticObject array, int index, long value, @InjectMeta Meta meta) {
=======
    public static void setLong(@Host(Object.class) StaticObject array, int index, long value) {
        checkNonNullArray(array);
>>>>>>> 40a170d2
        try {
            Array.setLong(array.unwrap(), index, value);
        } catch (NullPointerException | ArrayIndexOutOfBoundsException | IllegalArgumentException e) {
            throw meta.throwExWithMessage(e.getClass(), e.getMessage());
        }
    }

    /**
     * Sets the value of the indexed component of the specified array object to the specified new
     * value. The new value is first automatically unwrapped if the array has a primitive component
     * type.
     * 
     * @param array the array
     * @param index the index into the array
     * @param value the new value of the indexed component
     * @exception NullPointerException If the specified object argument is null
     * @exception IllegalArgumentException If the specified object argument is not an array, or if
     *                the array component type is primitive and an unwrapping conversion fails
     * @exception ArrayIndexOutOfBoundsException If the specified {@code index} argument is
     *                negative, or if it is greater than or equal to the length of the specified
     *                array
     */
    @Substitution
    public static void set(@Host(Object.class) StaticObject array, int index, @Host(Object.class) StaticObject value, @InjectMeta Meta meta) {
        InterpreterToVM vm = meta.getInterpreterToVM();
        if (StaticObject.isNull(array)) {
            throw meta.throwEx(meta.NullPointerException);
        }
        if (array.isArray()) {
            // @formatter:off
            // Checkstyle: stop
            Object widenValue = Target_sun_reflect_NativeMethodAccessorImpl.checkAndWiden(meta, value, array.getKlass().getComponentType());
            switch (array.getKlass().getComponentType().getJavaKind()) {
                case Boolean : vm.setArrayByte(((boolean) widenValue) ? (byte) 1 : (byte) 0, index, array); break;
                case Byte    : vm.setArrayByte(((byte) widenValue), index, array);       break;
                case Short   : vm.setArrayShort(((short) widenValue), index, array);     break;
                case Char    : vm.setArrayChar(((char) widenValue), index, array);  break;
                case Int     : vm.setArrayInt(((int) widenValue), index, array);     break;
                case Float   : vm.setArrayFloat(((float) widenValue), index, array);     break;
                case Long    : vm.setArrayLong(((long) widenValue), index, array);       break;
                case Double  : vm.setArrayDouble(((double) widenValue), index, array);   break;
                case Object  : vm.setArrayObject(value, index, array); break ;
                default      : throw EspressoError.shouldNotReachHere("invalid array type: " + array);
            }
            // @formatter:on
            // Checkstyle: resume
        } else {
            throw meta.throwEx(meta.IllegalArgumentException);
        }
    }

    /**
     * Returns the value of the indexed component in the specified array object. The value is
     * automatically wrapped in an object if it has a primitive type.
     *
     * @param array the array
     * @param index the index
     * @return the (possibly wrapped) value of the indexed component in the specified array
     * @exception NullPointerException If the specified object is null
     * @exception IllegalArgumentException If the specified object is not an array
     * @exception ArrayIndexOutOfBoundsException If the specified {@code index} argument is
     *                negative, or if it is greater than or equal to the length of the specified
     *                array
     */
    @Substitution
    public static @Host(Object.class) StaticObject get(@Host(Object.class) StaticObject array, int index, @InjectMeta Meta meta) {
        InterpreterToVM vm = meta.getInterpreterToVM();
        if (StaticObject.isNull(array)) {
            throw meta.throwEx(meta.NullPointerException);
        }
        if (array.isArray()) {
            // @formatter:off
            // Checkstyle: stop
            switch (array.getKlass().getComponentType().getJavaKind()) {
                case Boolean : return meta.boxBoolean(vm.getArrayByte(index, array) != 0);
                case Byte    : return meta.boxByte(vm.getArrayByte(index, array));
                case Short   : return meta.boxShort(vm.getArrayShort(index, array));
                case Char    : return meta.boxCharacter(vm.getArrayChar(index, array));
                case Int     : return meta.boxInteger(vm.getArrayInt(index, array));
                case Float   : return meta.boxFloat(vm.getArrayFloat(index, array));
                case Long    : return meta.boxLong(vm.getArrayLong(index, array));
                case Double  : return meta.boxDouble(vm.getArrayDouble(index, array));
                case Object  : return vm.getArrayObject(index, array);
                default      : throw EspressoError.shouldNotReachHere("invalid array type: " + array);
            }
            // @formatter:on
            // Checkstyle: resume
        } else {
            throw meta.throwEx(meta.IllegalArgumentException);
        }
    }

}<|MERGE_RESOLUTION|>--- conflicted
+++ resolved
@@ -105,14 +105,8 @@
      *                {@code dimensions} argument is negative.
      */
     @Substitution
-<<<<<<< HEAD
     public static @Host(Object.class) StaticObject multiNewArray(@Host(Class.class) StaticObject componentType, @Host(int[].class) StaticObject dimensionsArray, @InjectMeta Meta meta) {
-        if (StaticObject.isNull(componentType)) {
-=======
-    public static @Host(Object.class) StaticObject multiNewArray(@Host(Class.class) StaticObject componentType, @Host(int[].class) StaticObject dimensionsArray) {
-        Meta meta = EspressoLanguage.getCurrentContext().getMeta();
         if (StaticObject.isNull(componentType) || StaticObject.isNull(dimensionsArray)) {
->>>>>>> 40a170d2
             throw meta.throwEx(meta.NullPointerException);
         }
         Klass component = componentType.getMirrorKlass();
@@ -139,165 +133,105 @@
 
     @Substitution
     @TruffleBoundary
-<<<<<<< HEAD
     public static boolean getBoolean(@Host(Object.class) StaticObject array, int index, @InjectMeta Meta meta) {
+        checkNonNullArray(array, meta);
+        try {
+            return Array.getBoolean(array.unwrap(), index);
+        } catch (NullPointerException | ArrayIndexOutOfBoundsException | IllegalArgumentException e) {
+            throw meta.throwExWithMessage(e.getClass(), e.getMessage());
+        }
+    }
+
+    @Substitution
+    @TruffleBoundary
+    public static byte getByte(@Host(Object.class) StaticObject array, int index, @InjectMeta Meta meta) {
+        checkNonNullArray(array, meta);
+        try {
+            return Array.getByte(array.unwrap(), index);
+        } catch (NullPointerException | ArrayIndexOutOfBoundsException | IllegalArgumentException e) {
+            throw meta.throwExWithMessage(e.getClass(), e.getMessage());
+        }
+    }
+
+    @Substitution
+    @TruffleBoundary
+    public static char getChar(@Host(Object.class) StaticObject array, int index, @InjectMeta Meta meta) {
+        checkNonNullArray(array, meta);
+        try {
+            return Array.getChar(array.unwrap(), index);
+        } catch (NullPointerException | ArrayIndexOutOfBoundsException | IllegalArgumentException e) {
+            throw meta.throwExWithMessage(e.getClass(), e.getMessage());
+        }
+    }
+
+    @Substitution
+    @TruffleBoundary
+    public static short getShort(@Host(Object.class) StaticObject array, int index, @InjectMeta Meta meta) {
+        checkNonNullArray(array, meta);
+        try {
+            return Array.getShort(array.unwrap(), index);
+        } catch (NullPointerException | ArrayIndexOutOfBoundsException | IllegalArgumentException e) {
+            throw meta.throwExWithMessage(e.getClass(), e.getMessage());
+        }
+    }
+
+    @Substitution
+    @TruffleBoundary
+    public static int getInt(@Host(Object.class) StaticObject array, int index, @InjectMeta Meta meta) {
+        checkNonNullArray(array, meta);
+        try {
+            return Array.getInt(array.unwrap(), index);
+        } catch (NullPointerException | ArrayIndexOutOfBoundsException | IllegalArgumentException e) {
+            throw meta.throwExWithMessage(e.getClass(), e.getMessage());
+        }
+    }
+
+    @Substitution
+    @TruffleBoundary
+    public static float getFloat(@Host(Object.class) StaticObject array, int index, @InjectMeta Meta meta) {
+        checkNonNullArray(array, meta);
+        try {
+            return Array.getFloat(array.unwrap(), index);
+        } catch (NullPointerException | ArrayIndexOutOfBoundsException | IllegalArgumentException e) {
+            throw meta.throwExWithMessage(e.getClass(), e.getMessage());
+        }
+    }
+
+    @Substitution
+    @TruffleBoundary
+    public static double getDouble(@Host(Object.class) StaticObject array, int index, @InjectMeta Meta meta) {
+        checkNonNullArray(array, meta);
+        try {
+            return Array.getDouble(array.unwrap(), index);
+        } catch (NullPointerException | ArrayIndexOutOfBoundsException | IllegalArgumentException e) {
+            throw meta.throwExWithMessage(e.getClass(), e.getMessage());
+        }
+    }
+
+    @Substitution
+    @TruffleBoundary
+    public static long getLong(@Host(Object.class) StaticObject array, int index, @InjectMeta Meta meta) {
+        checkNonNullArray(array, meta);
+        try {
+            return Array.getLong(array.unwrap(), index);
+        } catch (NullPointerException | ArrayIndexOutOfBoundsException | IllegalArgumentException e) {
+            throw meta.throwExWithMessage(e.getClass(), e.getMessage());
+        }
+    }
+
+    private static void checkNonNullArray(StaticObject array, Meta meta) {
+        if (StaticObject.isNull(array)) {
+            throw meta.throwEx(NullPointerException.class);
+        }
         if (!(array.isArray())) {
             throw meta.throwEx(IllegalArgumentException.class);
         }
-=======
-    public static boolean getBoolean(@Host(Object.class) StaticObject array, int index) {
-        checkNonNullArray(array);
->>>>>>> 40a170d2
-        try {
-            return Array.getBoolean(array.unwrap(), index);
-        } catch (NullPointerException | ArrayIndexOutOfBoundsException | IllegalArgumentException e) {
-            throw meta.throwExWithMessage(e.getClass(), e.getMessage());
-        }
-    }
-
-    @Substitution
-    @TruffleBoundary
-<<<<<<< HEAD
-    public static byte getByte(@Host(Object.class) StaticObject array, int index, @InjectMeta Meta meta) {
-        if (!(array.isArray())) {
-            throw meta.throwEx(IllegalArgumentException.class);
-        }
-=======
-    public static byte getByte(@Host(Object.class) StaticObject array, int index) {
-        checkNonNullArray(array);
->>>>>>> 40a170d2
-        try {
-            return Array.getByte(array.unwrap(), index);
-        } catch (NullPointerException | ArrayIndexOutOfBoundsException | IllegalArgumentException e) {
-            throw meta.throwExWithMessage(e.getClass(), e.getMessage());
-        }
-    }
-
-    @Substitution
-    @TruffleBoundary
-<<<<<<< HEAD
-    public static char getChar(@Host(Object.class) StaticObject array, int index, @InjectMeta Meta meta) {
-        if (!(array.isArray())) {
-            throw meta.throwEx(IllegalArgumentException.class);
-        }
-=======
-    public static char getChar(@Host(Object.class) StaticObject array, int index) {
-        checkNonNullArray(array);
->>>>>>> 40a170d2
-        try {
-            return Array.getChar(array.unwrap(), index);
-        } catch (NullPointerException | ArrayIndexOutOfBoundsException | IllegalArgumentException e) {
-            throw meta.throwExWithMessage(e.getClass(), e.getMessage());
-        }
-    }
-
-    @Substitution
-    @TruffleBoundary
-<<<<<<< HEAD
-    public static short getShort(@Host(Object.class) StaticObject array, int index, @InjectMeta Meta meta) {
-        if (!(array.isArray())) {
-            throw meta.throwEx(IllegalArgumentException.class);
-        }
-=======
-    public static short getShort(@Host(Object.class) StaticObject array, int index) {
-        checkNonNullArray(array);
->>>>>>> 40a170d2
-        try {
-            return Array.getShort(array.unwrap(), index);
-        } catch (NullPointerException | ArrayIndexOutOfBoundsException | IllegalArgumentException e) {
-            throw meta.throwExWithMessage(e.getClass(), e.getMessage());
-        }
-    }
-
-    @Substitution
-    @TruffleBoundary
-<<<<<<< HEAD
-    public static int getInt(@Host(Object.class) StaticObject array, int index, @InjectMeta Meta meta) {
-        if (!(array.isArray())) {
-            throw meta.throwEx(IllegalArgumentException.class);
-        }
-=======
-    public static int getInt(@Host(Object.class) StaticObject array, int index) {
-        checkNonNullArray(array);
->>>>>>> 40a170d2
-        try {
-            return Array.getInt(array.unwrap(), index);
-        } catch (NullPointerException | ArrayIndexOutOfBoundsException | IllegalArgumentException e) {
-            throw meta.throwExWithMessage(e.getClass(), e.getMessage());
-        }
-    }
-
-    @Substitution
-    @TruffleBoundary
-<<<<<<< HEAD
-    public static float getFloat(@Host(Object.class) StaticObject array, int index, @InjectMeta Meta meta) {
-        if (!(array.isArray())) {
-            throw meta.throwEx(IllegalArgumentException.class);
-        }
-=======
-    public static float getFloat(@Host(Object.class) StaticObject array, int index) {
-        checkNonNullArray(array);
->>>>>>> 40a170d2
-        try {
-            return Array.getFloat(array.unwrap(), index);
-        } catch (NullPointerException | ArrayIndexOutOfBoundsException | IllegalArgumentException e) {
-            throw meta.throwExWithMessage(e.getClass(), e.getMessage());
-        }
-    }
-
-    @Substitution
-    @TruffleBoundary
-<<<<<<< HEAD
-    public static double getDouble(@Host(Object.class) StaticObject array, int index, @InjectMeta Meta meta) {
-        if (!(array.isArray())) {
-            throw meta.throwEx(IllegalArgumentException.class);
-        }
-=======
-    public static double getDouble(@Host(Object.class) StaticObject array, int index) {
-        checkNonNullArray(array);
->>>>>>> 40a170d2
-        try {
-            return Array.getDouble(array.unwrap(), index);
-        } catch (NullPointerException | ArrayIndexOutOfBoundsException | IllegalArgumentException e) {
-            throw meta.throwExWithMessage(e.getClass(), e.getMessage());
-        }
-    }
-
-    @Substitution
-    @TruffleBoundary
-<<<<<<< HEAD
-    public static long getLong(@Host(Object.class) StaticObject array, int index, @InjectMeta Meta meta) {
-        if (!(array.isArray())) {
-            throw meta.throwEx(IllegalArgumentException.class);
-        }
-=======
-    public static long getLong(@Host(Object.class) StaticObject array, int index) {
-        checkNonNullArray(array);
->>>>>>> 40a170d2
-        try {
-            return Array.getLong(array.unwrap(), index);
-        } catch (NullPointerException | ArrayIndexOutOfBoundsException | IllegalArgumentException e) {
-            throw meta.throwExWithMessage(e.getClass(), e.getMessage());
-        }
-    }
-
-    private static void checkNonNullArray(StaticObject array) {
-        if (StaticObject.isNull(array)) {
-            throw EspressoLanguage.getCurrentContext().getMeta().throwEx(NullPointerException.class);
-        }
-        if (!(array.isArray())) {
-            throw EspressoLanguage.getCurrentContext().getMeta().throwEx(IllegalArgumentException.class);
-        }
-    }
-
-    @Substitution
-    @TruffleBoundary
-<<<<<<< HEAD
+    }
+
+    @Substitution
+    @TruffleBoundary
     public static void setBoolean(@Host(Object.class) StaticObject array, int index, boolean value, @InjectMeta Meta meta) {
-=======
-    public static void setBoolean(@Host(Object.class) StaticObject array, int index, boolean value) {
-        checkNonNullArray(array);
->>>>>>> 40a170d2
+        checkNonNullArray(array, meta);
         try {
             Array.setBoolean(array.unwrap(), index, value);
         } catch (NullPointerException | ArrayIndexOutOfBoundsException | IllegalArgumentException e) {
@@ -307,12 +241,8 @@
 
     @Substitution
     @TruffleBoundary
-<<<<<<< HEAD
     public static void setByte(@Host(Object.class) StaticObject array, int index, byte value, @InjectMeta Meta meta) {
-=======
-    public static void setByte(@Host(Object.class) StaticObject array, int index, byte value) {
-        checkNonNullArray(array);
->>>>>>> 40a170d2
+        checkNonNullArray(array, meta);
         try {
             Array.setByte(array.unwrap(), index, value);
         } catch (NullPointerException | ArrayIndexOutOfBoundsException | IllegalArgumentException e) {
@@ -322,12 +252,8 @@
 
     @Substitution
     @TruffleBoundary
-<<<<<<< HEAD
     public static void setChar(@Host(Object.class) StaticObject array, int index, char value, @InjectMeta Meta meta) {
-=======
-    public static void setChar(@Host(Object.class) StaticObject array, int index, char value) {
-        checkNonNullArray(array);
->>>>>>> 40a170d2
+        checkNonNullArray(array, meta);
         try {
             Array.setChar(array.unwrap(), index, value);
         } catch (NullPointerException | ArrayIndexOutOfBoundsException | IllegalArgumentException e) {
@@ -337,12 +263,8 @@
 
     @Substitution
     @TruffleBoundary
-<<<<<<< HEAD
     public static void setShort(@Host(Object.class) StaticObject array, int index, short value, @InjectMeta Meta meta) {
-=======
-    public static void setShort(@Host(Object.class) StaticObject array, int index, short value) {
-        checkNonNullArray(array);
->>>>>>> 40a170d2
+        checkNonNullArray(array, meta);
         try {
             Array.setShort(array.unwrap(), index, value);
         } catch (NullPointerException | ArrayIndexOutOfBoundsException | IllegalArgumentException e) {
@@ -352,12 +274,8 @@
 
     @Substitution
     @TruffleBoundary
-<<<<<<< HEAD
     public static void setInt(@Host(Object.class) StaticObject array, int index, int value, @InjectMeta Meta meta) {
-=======
-    public static void setInt(@Host(Object.class) StaticObject array, int index, int value) {
-        checkNonNullArray(array);
->>>>>>> 40a170d2
+        checkNonNullArray(array, meta);
         try {
             Array.setInt(array.unwrap(), index, value);
         } catch (NullPointerException | ArrayIndexOutOfBoundsException | IllegalArgumentException e) {
@@ -367,12 +285,8 @@
 
     @Substitution
     @TruffleBoundary
-<<<<<<< HEAD
     public static void setFloat(@Host(Object.class) StaticObject array, int index, float value, @InjectMeta Meta meta) {
-=======
-    public static void setFloat(@Host(Object.class) StaticObject array, int index, float value) {
-        checkNonNullArray(array);
->>>>>>> 40a170d2
+        checkNonNullArray(array, meta);
         try {
             Array.setFloat(array.unwrap(), index, value);
         } catch (NullPointerException | ArrayIndexOutOfBoundsException | IllegalArgumentException e) {
@@ -382,12 +296,8 @@
 
     @Substitution
     @TruffleBoundary
-<<<<<<< HEAD
     public static void setDouble(@Host(Object.class) StaticObject array, int index, double value, @InjectMeta Meta meta) {
-=======
-    public static void setDouble(@Host(Object.class) StaticObject array, int index, double value) {
-        checkNonNullArray(array);
->>>>>>> 40a170d2
+        checkNonNullArray(array, meta);
         try {
             Array.setDouble(array.unwrap(), index, value);
         } catch (NullPointerException | ArrayIndexOutOfBoundsException | IllegalArgumentException e) {
@@ -397,12 +307,8 @@
 
     @Substitution
     @TruffleBoundary
-<<<<<<< HEAD
     public static void setLong(@Host(Object.class) StaticObject array, int index, long value, @InjectMeta Meta meta) {
-=======
-    public static void setLong(@Host(Object.class) StaticObject array, int index, long value) {
-        checkNonNullArray(array);
->>>>>>> 40a170d2
+        checkNonNullArray(array, meta);
         try {
             Array.setLong(array.unwrap(), index, value);
         } catch (NullPointerException | ArrayIndexOutOfBoundsException | IllegalArgumentException e) {
