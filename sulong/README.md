--- conflicted
+++ resolved
@@ -107,30 +107,25 @@
 tool) in one of the supported versions (v3.8 - v7.0) installed. For best
 experience we suggest to install either LLVM 4 or LLVM 6.
 
-<<<<<<< HEAD
-#### MacOS
-Apple's default LLVM does not contain the `opt` tool, which a Sulong
-build needs. On macOS Mojave, please also ensure that the macOS SDK headers
-are installed:
-
-    xcode-select --install
-    open /Library/Developer/CommandLineTools/Packages/macOS_SDK_headers_for_macOS_10.14.pkg
-
-Furthermore, we recommend installing LLVM via `homebrew` and appending the
-bin path to the `PATH`. For best experience we suggest to install LLVM 4.0:
-=======
+#### Linux
 On a Linux-based operating system you can usually use its included package
 manager to install a supported version. Note, however, that the LLVM that
 is shipped with MacOS does not contain the `opt` tool, which a Sulong
 build needs. On MacOS, we recommend installing LLVM via `homebrew` and
 appending the bin path to the `PATH`.
 
-To install Clang and LLVM 4 on MacOS using `homebrew` you can use the
-following command:
->>>>>>> 87c4ce8e
+#### MacOS
+To install Clang and LLVM 4 on MacOS using `homebrew`, you can use the
+following commands:
 
     brew install llvm@4
     export PATH="/usr/local/opt/llvm@4/bin:$PATH"
+
+On macOS Mojave, please ensure that the macOS SDK headers are installed:
+
+    xcode-select --install
+    open /Library/Developer/CommandLineTools/Packages/macOS_SDK_headers_for_macOS_10.14.pkg
+
 
 Runtime Dependencies
 --------------------
