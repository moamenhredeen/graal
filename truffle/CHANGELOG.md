--- conflicted
+++ resolved
@@ -3,14 +3,11 @@
 This changelog summarizes major changes between Truffle versions relevant to languages implementors building upon the Truffle framework. The main focus is on APIs exported by Truffle.
 
 ## Version 22.2.0
-<<<<<<< HEAD
 
 * GR-36557 Replaced `--engine.MaximumGraalNodeCount` with `--engine.MaximumGraalGraphSize` to control the maximum graal graph size during partial evaluation.
-=======
 * GR-37493 Added `@DenyReplace` to deny replacement of final node types. 
 * GR-37493 Potentially breaking: Disabled replace of all Truffle DSL generated uncached nodes. If you call `Node.replace()` on an uncached version of a generated node or library it will now fail with an `IllegalArgumentException`. As a rule of thumb, uncached versions of nodes should not ever be stored in `@Child` fields. Instead, they should always be used as singletons.
 * GR-37493 Removed long time deprecated API `NodeFieldAccessor` without replacement. Added a some utility methods in `NodeUtil` as a replacement for this API: `NodeUtil.collectFieldNames(Class)`, `NodeUtil.collectNodeChildren(Node)` and `NodeUtil.collectNodeProperties(Node)`.
->>>>>>> 9cb43714
 
 ## Version 22.1.0
 
