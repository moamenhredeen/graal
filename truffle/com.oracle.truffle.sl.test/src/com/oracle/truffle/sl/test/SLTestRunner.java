--- conflicted
+++ resolved
@@ -229,11 +229,7 @@
 
         ByteArrayOutputStream out = new ByteArrayOutputStream();
         try {
-<<<<<<< HEAD
-            TruffleVM vm = TruffleVM.newVM().setIn(new ByteArrayInputStream(repeat(testCase.testInput, repeats).getBytes("UTF-8"))).setOut(out).build();
-=======
-            PolyglotEngine vm = PolyglotEngine.buildNew().stdIn(new BufferedReader(new StringReader(repeat(testCase.testInput, repeats)))).stdOut(printer).build();
->>>>>>> c6c969b4
+            PolyglotEngine vm = PolyglotEngine.buildNew().setIn(new ByteArrayInputStream(repeat(testCase.testInput, repeats).getBytes("UTF-8"))).setOut(out).build();
 
             String script = readAllLines(testCase.path);
 
